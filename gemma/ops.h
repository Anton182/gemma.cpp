// Copyright 2024 Google LLC
// SPDX-License-Identifier: Apache-2.0
//
// Licensed under the Apache License, Version 2.0 (the "License");
// you may not use this file except in compliance with the License.
// You may obtain a copy of the License at
//
//     https://www.apache.org/licenses/LICENSE-2.0
//
// Unless required by applicable law or agreed to in writing, software
// distributed under the License is distributed on an "AS IS" BASIS,
// WITHOUT WARRANTIES OR CONDITIONS OF ANY KIND, either express or implied.
// See the License for the specific language governing permissions and
// limitations under the License.

// Include guard for non-SIMD code.
#ifndef THIRD_PARTY_GEMMA_CPP_GEMMA_OPS_H_
#define THIRD_PARTY_GEMMA_CPP_GEMMA_OPS_H_

#include <stddef.h>
#include <stdint.h>

#include <array>
#include <cmath>
#include <random>
#include <type_traits>  // std::enable_if_t

#include "hwy/base.h"
#include "hwy/contrib/thread_pool/thread_pool.h"
#include "hwy/profiler.h"

namespace gcpp {

// __builtin_sqrt is not constexpr as of Clang 17.
#if HWY_COMPILER_GCC_ACTUAL
#define GEMMA_CONSTEXPR_SQRT constexpr
static GEMMA_CONSTEXPR_SQRT HWY_INLINE float Sqrt(float x) {
  return __builtin_sqrt(x);
}
#else
#define GEMMA_CONSTEXPR_SQRT
static GEMMA_CONSTEXPR_SQRT HWY_INLINE float Sqrt(float x) { return sqrtf(x); }
#endif

}  // namespace gcpp

#endif  // THIRD_PARTY_GEMMA_CPP_GEMMA_OPS_H_

// Include guard for (potentially) SIMD code.
#if defined(THIRD_PARTY_GEMMA_CPP_OPS_TOGGLE) == defined(HWY_TARGET_TOGGLE)
#ifdef THIRD_PARTY_GEMMA_CPP_OPS_TOGGLE
#undef THIRD_PARTY_GEMMA_CPP_OPS_TOGGLE
#else
#define THIRD_PARTY_GEMMA_CPP_OPS_TOGGLE
#endif

#include "compression/compress-inl.h"
#include "hwy/contrib/algo/transform-inl.h"
#include "hwy/contrib/dot/dot-inl.h"
#include "hwy/contrib/math/math-inl.h"
#include "hwy/contrib/matvec/matvec-inl.h"

HWY_BEFORE_NAMESPACE();
namespace gcpp {
namespace HWY_NAMESPACE {
namespace hn = hwy::HWY_NAMESPACE;

HWY_INLINE constexpr size_t MaxCols() {
  // Vec + mat rows should fit into 32 KiB L1.
  return 2048;
}

template <typename To, typename From>
HWY_INLINE constexpr std::enable_if_t<
    std::is_arithmetic_v<To> && std::is_arithmetic_v<From>, To>
StaticCast(From from) noexcept {
  if constexpr (std::is_unsigned_v<From> && std::is_floating_point_v<To>)
    return static_cast<To>(
        static_cast<hwy::SignedFromSize<sizeof(From)>>(from));
  else
    return static_cast<To>(from);
}

template <size_t kOuter>
HWY_INLINE constexpr size_t RowsPerStrip() {
  // Aim for 128 work items to reduce pool overhead. Must be at least one
  // vector; prefer a power of two for faster division.
  constexpr size_t kLanes = hn::ScalableTag<float>().MaxLanes();
  constexpr size_t kRowsPerStrip =
      kOuter < 128 ? kLanes
                   : HWY_MAX(kLanes, 1ULL << hwy::FloorLog2(kOuter / 128));
  return kRowsPerStrip;
}

HWY_INLINE void ToEvenOddF32(
    const hwy::bfloat16_t* HWY_RESTRICT vec_aligned, const size_t size,
    float* HWY_RESTRICT out) {
  const hn::ScalableTag<float> df;
  const hn::Repartition<hwy::bfloat16_t, decltype(df)> dbf16;
  const hn::RebindToUnsigned<decltype(df)> du32;
  const auto odd = Set(du32, 0xFFFF0000u);
  using VF32 = decltype(hn::Zero(df));

  HWY_DASSERT(size % hn::Lanes(dbf16) == 0);
  HWY_DASSERT(hn::IsAligned(df, vec_aligned));

  for (size_t i = 0; i < size; i += hn::Lanes(dbf16)) {
    const auto interleaved = hn::LoadU(dbf16, vec_aligned + i);
    hn::Store(hn::PromoteEvenTo(df, interleaved), df, out + i);
    hn::Store(hn::PromoteOddTo(df, interleaved), df, out + i + hn::Lanes(df));
  }
}

HWY_INLINE void ToEvenOddF32(
    const float* HWY_RESTRICT vec_aligned, const size_t size,
    float* HWY_RESTRICT out) {
  const hn::ScalableTag<float> df;
  using VF = hn::Vec<decltype(df)>;

  HWY_DASSERT(size % (hn::Lanes(df) * 2) == 0);
  HWY_DASSERT(hn::IsAligned(df, vec_aligned));

  VF vec0, vec1;
  for (size_t i = 0; i < size; i += hn::Lanes(df) * 2) {
    hn::LoadInterleaved2(df, vec_aligned + i, vec0, vec1);
    hn::Store(vec0, df, out + i);
    hn::Store(vec1, df, out + i + hn::Lanes(df));
  }
}

// Simple version without tiling nor threading.
// even_odd is precomputed for the current thread.
template <bool kAdd, size_t kOuter, size_t kInner, typename ArrayT,
          typename VecT, typename AddT>
HWY_INLINE void MatVecAddLoop(const ArrayT& mat, const size_t mat_ofs,
                              const VecT* HWY_RESTRICT vec_aligned,
                              const AddT* HWY_RESTRICT add,
                              float* HWY_RESTRICT even_odd,
                              float* HWY_RESTRICT out) {
  PROFILER_ZONE("MatVecAddLoop");
  const hn::ScalableTag<float> df;

  // Sanity check: we can write without race conditions.
  if (HWY_IS_TSAN) {
    even_odd[0] = hwy::ConvertScalarTo<float>(vec_aligned[0]);
    even_odd[kInner - 1] = -even_odd[0];
  }

  for (size_t idx_row = 0; idx_row < kOuter; ++idx_row) {
    const size_t row_ofs = mat_ofs + idx_row * kInner;
    if constexpr (kAdd) {
      out[idx_row] = hwy::ConvertScalarTo<float>(add[idx_row]) +
                     Dot(df, mat, row_ofs, vec_aligned, kInner);
    } else {
      out[idx_row] = Dot(df, mat, row_ofs, vec_aligned, kInner);
    }
  }
}

<<<<<<< HEAD

#if !defined(HWY_NATIVE_DOT_BF16) || !HWY_NATIVE_DOT_BF16
template <bool kAdd, size_t kOuter, size_t kInner, typename VecT, typename AddT,
          size_t kCapacity>
HWY_INLINE void MatVecAddLoop(
    const CompressedArray<hwy::bfloat16_t, kCapacity>& mat,
    const size_t mat_ofs,
    const VecT* HWY_RESTRICT vec_aligned,
    const AddT* HWY_RESTRICT add,
    float* HWY_RESTRICT out) {
  PROFILER_ZONE("MatVecAddLoop");

  const hn::ScalableTag<float> df;

  const auto vec_dequant = hwy::AllocateAligned<float>(kInner);
  ToEvenOddF32(vec_aligned, kInner, vec_dequant.get());

  for (size_t idx_row = 0; idx_row < kOuter; ++idx_row) {
    const size_t row_ofs = mat_ofs + idx_row * kInner;
    if constexpr (kAdd) {
      out[idx_row] = hwy::ConvertScalarTo<float>(add[idx_row]) +
                     Dot<true>(df, mat, row_ofs, vec_dequant.get(), kInner);
    } else {
      out[idx_row] = Dot<true>(df, mat, row_ofs, vec_dequant.get(), kInner);
    }
  }
}
#endif

=======
// even_odd is precomputed for the current thread.
>>>>>>> 12fb2f05
template <size_t kOuter, size_t kInner, typename ArrayT, typename VecT>
HWY_INLINE void MatVecLoop(const ArrayT& mat, const size_t mat_ofs,
                           const VecT* HWY_RESTRICT vec_aligned,
                           float* HWY_RESTRICT even_odd,
                           float* HWY_RESTRICT out) {
<<<<<<< HEAD
  MatVecAddLoop<false, kOuter, kInner>(
      mat, mat_ofs, vec_aligned, /*add=*/static_cast<VecT*>(nullptr), out);
=======
  MatVecAddLoop</*kAdd=*/false, kOuter, kInner, ArrayT, VecT, VecT>(
      mat, mat_ofs, vec_aligned, /*add=*/nullptr, even_odd, out);
>>>>>>> 12fb2f05
}

// Simple version without tiling nor threading, but two offsets/outputs.
template <bool kAdd, size_t kOuter, size_t kInner, typename ArrayT,
          typename VecT, typename AddT>
HWY_INLINE void TwoOfsMatVecAddLoop(const ArrayT& mat, const size_t mat_ofs0,
                                    const size_t mat_ofs1,
                                    const VecT* HWY_RESTRICT vec_aligned,
                                    const AddT* HWY_RESTRICT add0,
                                    const AddT* HWY_RESTRICT add1,
                                    float* HWY_RESTRICT out0,
                                    float* HWY_RESTRICT out1) {
  PROFILER_ZONE("MatVecLoop");
  const hn::ScalableTag<float> df;

  for (size_t idx_row = 0; idx_row < kOuter; ++idx_row) {
    const size_t row_ofs0 = mat_ofs0 + (idx_row)*kInner;
    const size_t row_ofs1 = mat_ofs1 + (idx_row)*kInner;
    if constexpr (kAdd) {
      out0[idx_row] = hwy::ConvertScalarTo<float>(add0[idx_row]) +
                      Dot(df, mat, row_ofs0, vec_aligned, kInner);
      out1[idx_row] = hwy::ConvertScalarTo<float>(add1[idx_row]) +
                      Dot(df, mat, row_ofs1, vec_aligned, kInner);
    } else {
      out0[idx_row] = Dot(df, mat, row_ofs0, vec_aligned, kInner);
      out1[idx_row] = Dot(df, mat, row_ofs1, vec_aligned, kInner);
    }
  }
}

// Simple version without tiling nor threading, but two offsets/outputs.
template <size_t kOuter, size_t kInner, typename ArrayT, typename VecT>
HWY_INLINE void TwoOfsMatVecLoop(const ArrayT& mat, const size_t mat_ofs0,
                                 const size_t mat_ofs1,
                                 const VecT* HWY_RESTRICT vec_aligned,
                                 float* HWY_RESTRICT out0,
                                 float* HWY_RESTRICT out1) {
  TwoOfsMatVecAddLoop</*kAdd=*/false, kOuter, kInner, ArrayT, VecT, VecT>(
      mat, mat_ofs0, mat_ofs1, vec_aligned, /*add0=*/nullptr, /*add1=*/nullptr,
      out0, out1);
}

namespace detail {

// For each i = [0, num_rows), compute partial (length `num_cols`) dot product
// of row i with `vec_aligned` and add into `out[i]`. The upper-left coordinate
// of the tile is r0, c0.
template <bool kVecEO, class DF, typename ArrayT, typename VecT>
HWY_INLINE void AccumulatePartialDotProducts(
    DF df, const ArrayT& mat, size_t mat_ofs, size_t mat_stride, size_t r0,
    size_t c0, size_t num_rows, size_t num_cols,
    const VecT* HWY_RESTRICT vec_aligned, float* HWY_RESTRICT out) {
  for (size_t idx_row = 0; idx_row < num_rows; ++idx_row) {
    const size_t row_ofs = mat_ofs + (r0 + idx_row) * mat_stride;
    out[idx_row] += Dot<kVecEO>(df, mat, row_ofs + c0, vec_aligned + c0, num_cols);
  }
}

// Same as AccumulatePartialDotProducts, but sets out[i] to the first partial
// dot product + init (if kInit), which avoids having to zero-initialize and
// accumulate.
template <bool kVecEO, bool kInit, class DF, typename ArrayT, typename VecT, typename InitT>
HWY_INLINE void SetFirstPartialDotProducts(DF df, const ArrayT& mat,
                                           size_t mat_ofs, size_t mat_stride,
                                           size_t r0, size_t c0,
                                           size_t num_rows, size_t num_cols,
                                           const VecT* HWY_RESTRICT vec_aligned,
                                           const InitT* HWY_RESTRICT init,
                                           float* HWY_RESTRICT out) {
  for (size_t idx_row = 0; idx_row < num_rows; ++idx_row) {
    const size_t row_ofs = mat_ofs + (r0 + idx_row) * mat_stride;
    if constexpr (kInit) {
      out[idx_row] = hwy::ConvertScalarTo<float>(init[idx_row + r0]) +
                     Dot<kVecEO>(df, mat, row_ofs + c0, vec_aligned + c0, num_cols);
    } else {
      out[idx_row] = Dot<kVecEO>(df, mat, row_ofs + c0, vec_aligned + c0, num_cols);
    }
  }
}

// Adds together partial dot products for all tiles with the same r0 (a
// horizontal strip of the entire matrix); the result is the full dot product
// for rows r in [r0, r0 + num_rows) + optionally the add vector, which we store
// into in out[r - r0].
template <bool kVecEO, bool kAdd, class DF, typename ArrayT, typename VecT,
          typename AddT>
HWY_INLINE void FullDotProductsForStrip(DF df, const ArrayT& mat,
                                        size_t mat_ofs, size_t mat_stride,
                                        size_t r0, size_t num_rows,
                                        const VecT* HWY_RESTRICT vec_aligned,
                                        const AddT* HWY_RESTRICT add,
                                        float* HWY_RESTRICT out) {
  // Tall and skinny: set `out` to the single dot product.
  if (mat_stride < MaxCols()) {
    SetFirstPartialDotProducts<kVecEO, kAdd>(df, mat, mat_ofs, mat_stride, r0,
                                             0, num_rows, mat_stride,
                                             vec_aligned, add, out);
    return;
  }

  // We have at least MaxCols, so start by setting `out` to that:
  SetFirstPartialDotProducts<kVecEO, kAdd>(df, mat, mat_ofs, mat_stride, r0, 0,
                                           num_rows, MaxCols(), vec_aligned,
                                           add, out);
  // For further multiples of MaxCols, accumulate. Remainders handled below.
  size_t c0 = MaxCols();
  for (; c0 <= mat_stride - MaxCols(); c0 += MaxCols()) {
    AccumulatePartialDotProducts<kVecEO>(df, mat, mat_ofs, mat_stride, r0, c0,
                                         num_rows, MaxCols(), vec_aligned, out);
  }

  if (c0 < mat_stride) {  // Final cols
    AccumulatePartialDotProducts<kVecEO>(df, mat, mat_ofs, mat_stride, r0, c0,
                                         num_rows, mat_stride - c0, vec_aligned,
                                         out);
  }
}

template <bool kVecIsEvenOdd, bool kAdd, size_t kOuter, size_t kInner,
          typename ArrayT, typename VecT, typename AddT>
HWY_INLINE void MatVecAddInner(const ArrayT& mat, const size_t mat_ofs,
                               const VecT* HWY_RESTRICT const vec_aligned,
                               const AddT* HWY_RESTRICT const add,
                               float* HWY_RESTRICT out, hwy::ThreadPool& pool) {
  const hn::ScalableTag<float> df;
  constexpr size_t kRowsPerStrip = RowsPerStrip<kOuter>();
  constexpr size_t kNumStrips = kOuter / kRowsPerStrip;

  // For each entire strip.
  pool.Run(0, kNumStrips, [&](const uint64_t strip, size_t thread) HWY_ATTR {
    PROFILER_ZONE("MatVec.lambda");
    const size_t r0 = strip * kRowsPerStrip;
    detail::FullDotProductsForStrip<kVecIsEvenOdd, kAdd>(
      df, mat, mat_ofs, kInner, r0, kRowsPerStrip, vec_aligned, add, out + r0);
  });

  // Remaining rows
  const size_t r0 = kNumStrips * kRowsPerStrip;
  if (r0 < kOuter) {
    PROFILER_ZONE("MatVec remainder");
    const size_t num_rows = kOuter - r0;
    detail::FullDotProductsForStrip<kVecIsEvenOdd, kAdd>(
      df, mat, mat_ofs, kInner, r0, num_rows, vec_aligned, add,  out + r0);
  }
}

}  // namespace detail

// Stores dot products of rows with `vec_aligned` + add the values from `add`
// (if kAdd), then stores them to `out`.
// `even_odd` has kInner elements for each thread.
template <bool kAdd, size_t kOuter, size_t kInner, typename ArrayT,
          typename VecT, typename AddT>
HWY_INLINE void MatVecAdd(const ArrayT& mat, const size_t mat_ofs,
                          const VecT* HWY_RESTRICT const vec_aligned,
                          const AddT* HWY_RESTRICT const add,
                          float* HWY_RESTRICT even_odd, float* HWY_RESTRICT out,
                          hwy::ThreadPool& pool) {
  PROFILER_ZONE("MatVecAdd");

  const hn::ScalableTag<float> df;
  constexpr size_t kRowsPerStrip = RowsPerStrip<kOuter>();
  constexpr size_t kNumStrips = kOuter / kRowsPerStrip;

<<<<<<< HEAD
  #if !defined(HWY_NATIVE_DOT_BF16) || !HWY_NATIVE_DOT_BF16
  if constexpr (
    CompressTraits<typename ArrayT::value_type>::kSupportsEvenOdd
    && hwy::IsSameEither<VecT, float, hwy::bfloat16_t>()
  ) {
    const auto vec_dequant = hwy::AllocateAligned<float>(kInner);
    ToEvenOddF32(vec_aligned, kInner, vec_dequant.get());
    detail::MatVecAddInner<true, kAdd, kOuter, kInner>(
      mat, mat_ofs, vec_dequant.get(), add, out, pool);
    return;
=======
  // Sanity check: each thread can write without race conditions.
  if (HWY_IS_TSAN) {
    pool.Run(
        0, pool.NumWorkers(), [even_odd](uint64_t /*task*/, size_t thread) {
          even_odd[thread * kInner] = -static_cast<float>(thread);
          even_odd[thread * kInner + kInner - 1] = static_cast<float>(thread);
        });
  }

  // For each entire strip.
  pool.Run(0, kNumStrips, [&](const uint64_t strip, size_t thread) HWY_ATTR {
    PROFILER_ZONE("MatVec.lambda");
    const size_t r0 = strip * kRowsPerStrip;
    detail::FullDotProductsForStrip<kAdd>(df, mat, mat_ofs, kInner, r0,
                                          kRowsPerStrip, vec_aligned, add,
                                          out + r0);
  });

  // Remaining rows
  const size_t r0 = kNumStrips * kRowsPerStrip;
  if (r0 < kOuter) {
    PROFILER_ZONE("MatVec remainder");
    const size_t num_rows = kOuter - r0;
    detail::FullDotProductsForStrip<kAdd>(df, mat, mat_ofs, kInner, r0,
                                          num_rows, vec_aligned, add, out + r0);
>>>>>>> 12fb2f05
  }
  #endif

  detail::MatVecAddInner<false, kAdd, kOuter, kInner>(
    mat, mat_ofs, vec_aligned, add, out, pool);
}

template <size_t kOuter, size_t kInner, typename ArrayT, typename VecT>
HWY_INLINE void MatVec(const ArrayT& mat, const size_t mat_ofs,
                       const VecT* HWY_RESTRICT const vec_aligned,
<<<<<<< HEAD
                       float* HWY_RESTRICT out, hwy::ThreadPool& pool) {
  MatVecAdd<false, kOuter, kInner>(
      mat, mat_ofs, vec_aligned, /*add=*/static_cast<VecT*>(nullptr), out,
      pool);
=======
                       float* HWY_RESTRICT even_odd, float* HWY_RESTRICT out,
                       hwy::ThreadPool& pool) {
  MatVecAdd</*kAdd=*/false, kOuter, kInner, ArrayT, VecT, VecT>(
      mat, mat_ofs, vec_aligned, /*add=*/nullptr, even_odd, out, pool);
>>>>>>> 12fb2f05
}

template <class D, HWY_IF_F32_D(D)>
static HWY_INLINE hn::Vec<D> Gelu(D d, hn::Vec<D> v) {
  const hn::Vec<D> kMul = hn::Set(d, 0.044715f);
  const hn::Vec<D> kSqrt2OverPi = hn::Set(d, 0.797884560804236f);
  const hn::Vec<D> kHalf = hn::Set(d, 0.5f);

  // tanh approximation matches training.
  const hn::Vec<D> v3 = hn::Mul(hn::Mul(v, v), v);
  const hn::Vec<D> arg = hn::Mul(kSqrt2OverPi, hn::MulAdd(kMul, v3, v));
  // 0.5 * (1 + tan) = MulAdd(0.5, tan, 0.5).
  const hn::Vec<D> cdf = hn::MulAdd(kHalf, hn::Tanh(d, arg), kHalf);
  return hn::Mul(v, cdf);
}

static HWY_NOINLINE HWY_MAYBE_UNUSED void Gelu(float* HWY_RESTRICT x,
                                               size_t size) {
  namespace hn = hwy::HWY_NAMESPACE;
  using D = hn::ScalableTag<float>;
  hn::Transform(D(), x, size,
                [](D d, hn::Vec<D> v) HWY_ATTR { return Gelu(d, v); });
}

// out[i] = BF(mul[i] * Gelu(gelu_in[i]))
static HWY_NOINLINE HWY_MAYBE_UNUSED void GeluMulToBF16(
    const float* HWY_RESTRICT gelu_in, const float* HWY_RESTRICT mul,
    hwy::bfloat16_t* HWY_RESTRICT out, size_t size) {
  namespace hn = hwy::HWY_NAMESPACE;
  const hn::ScalableTag<float> df;
  const hn::Repartition<hwy::bfloat16_t, decltype(df)> dbf;
  const size_t NF = hn::Lanes(df);
  using VF = hn::Vec<decltype(df)>;

  size_t i = 0;
  if (size >= 2 * NF) {
    for (; i <= size - 2 * NF; i += 2 * NF) {
      const VF mul0 = hn::LoadU(df, mul + i);
      const VF mul1 = hn::LoadU(df, mul + i + NF);
      const VF g0 = hn::Mul(mul0, Gelu(df, hn::LoadU(df, gelu_in + i)));
      const VF g1 = hn::Mul(mul1, Gelu(df, hn::LoadU(df, gelu_in + i + NF)));
      const hn::Vec<decltype(dbf)> bf = hn::OrderedDemote2To(dbf, g0, g1);
      hn::StoreU(bf, dbf, out + i);
    }
  }
  if (i != size) {
    const size_t remaining = size - i;
    const VF mul0 = hn::LoadN(df, mul + i, remaining);
    const VF g0 =
        hn::Mul(mul0, Gelu(df, hn::LoadN(df, gelu_in + i, remaining)));
    const hn::Half<decltype(dbf)> dbfh;
    const hn::Vec<decltype(dbfh)> bfh = hn::DemoteTo(dbfh, g0);
    hn::StoreN(bfh, dbfh, out + i, remaining);
  }
}

template <class D, HWY_IF_F32_D(D)>
static HWY_INLINE hn::Vec<D> Sigmoid(D d, hn::Vec<D> v) {
  using VF = hn::Vec<D>;
  // Chebyshev polynomial coefficients for rational approximation
  const VF c0 = hn::Set(d, 0.00949107017368078f);
  const VF c1 = hn::Set(d, 0.0654858946800232f);
  const VF c2 = hn::Set(d, 0.231547489762306f - 0.00949107017368078f);
  const VF c3 = hn::Set(d, 0.530778527259827f);
  const VF c4 = hn::Set(d, 0.855334937572479f);
  const VF c5 = hn::Set(d, 0.500000894069672f);

  const VF d0 = hn::Set(d, 0.130970627069473f);
  const VF d1 = hn::Set(d, 3.99615288415589e-07f);
  const VF d2 = hn::Set(d, 1.06155431270599f - 0.130970627069473f);
  const VF d3 = hn::Set(d, 1.35144250634767e-06f);
  const VF d4 = hn::Set(d, 1);

  // The approximation works in range -12..12, but the input value is clamped
  // in -11.5..11.5 since the approximation slightly overshoots after that.
  // The function is nearly 0 for input values below -11.5 and nearly 1 for
  // input values above 11.5.
  const VF invtwelve = hn::Set(d, 1.0f / 12.0f);
  const VF lo = hn::Set(d, -11.5f);
  const VF hi = hn::Set(d, 11.5f);

  VF f = hn::Clamp(v, lo, hi);
  f = hn::Mul(f, invtwelve);
  VF f2 = hn::Add(f, f);

  VF a1 = hn::MulAdd(f2, c0, c1);
  VF a2 = hn::MulAdd(f2, a1, c2);
  VF a3 = hn::Sub(hn::MulAdd(f2, a2, c3), a1);
  VF a4 = hn::Sub(hn::MulAdd(f2, a3, c4), a2);
  VF f0 = hn::Sub(hn::MulAdd(f, a4, c5), a3);

  VF b1 = hn::MulAdd(f2, d0, d1);
  VF b2 = hn::MulAdd(f2, b1, d2);
  VF b3 = hn::Sub(hn::MulAdd(f2, b2, d3), b1);
  VF f1 = hn::Sub(hn::MulAdd(f, b3, d4), b2);

  return Div(f0, f1);
}

// Sigmoid using the logistic function 1 / (1 + exp(-x[i]))
static HWY_NOINLINE HWY_MAYBE_UNUSED void Sigmoid(float* HWY_RESTRICT x,
                                                  size_t size) {
  namespace hn = hwy::HWY_NAMESPACE;
  using D = hn::ScalableTag<float>;
  hn::Transform(D(), x, size,
                [](D d, hn::Vec<D> v) HWY_ATTR { return Sigmoid(d, v); });
}

// Two matrices, same vector
template <bool kAdd, size_t kOuter, size_t kInner, typename ArrayT,
          typename VecT, typename AddT>
HWY_NOINLINE void TwoMatVecAdd(
    const ArrayT& mat0, const ArrayT& mat1, const size_t mat_ofs,
    const VecT* HWY_RESTRICT vec_aligned, const AddT* HWY_RESTRICT add0,
    const AddT* HWY_RESTRICT add1, float* HWY_RESTRICT out0,
    float* HWY_RESTRICT out1, hwy::ThreadPool& pool) {
  PROFILER_ZONE("TwoMatVecAdd");

  const hn::ScalableTag<float> df;
  constexpr size_t kRowsPerStrip = RowsPerStrip<kOuter>();
  constexpr size_t kNumStrips = kOuter / kRowsPerStrip;

  // For each entire strip.
  pool.Run(0, kNumStrips, [&](const uint64_t strip, size_t thread) HWY_ATTR {
    PROFILER_ZONE("TwoMatVec.lambda");
    const size_t r0 = strip * kRowsPerStrip;
    detail::FullDotProductsForStrip<false, kAdd>(
      df, mat0, mat_ofs, kInner, r0, kRowsPerStrip, vec_aligned, add0,
      out0 + r0);
    detail::FullDotProductsForStrip<false, kAdd>(
      df, mat1, mat_ofs, kInner, r0, kRowsPerStrip, vec_aligned, add1,
      out1 + r0);
  });

  // Remaining rows
  const size_t r0 = kNumStrips * kRowsPerStrip;
  if (r0 < kOuter) {
    PROFILER_ZONE("TwoMatVec remainder");
    const size_t num_rows = kOuter - r0;
    detail::FullDotProductsForStrip<false, kAdd>(
        df, mat0, mat_ofs, kInner, r0, num_rows, vec_aligned, add0, out0 + r0);
    detail::FullDotProductsForStrip<false, kAdd>(
        df, mat1, mat_ofs, kInner, r0, num_rows, vec_aligned, add1, out1 + r0);
  }
}

template <size_t kOuter, size_t kInner, typename ArrayT, typename VecT>
HWY_NOINLINE void TwoMatVec(const ArrayT& mat0, const ArrayT& mat1,
                            const size_t mat_ofs,
                            const VecT* HWY_RESTRICT vec_aligned,
                            float* HWY_RESTRICT out0, float* HWY_RESTRICT out1,
                            hwy::ThreadPool& pool) {
  TwoMatVecAdd</*kAdd=*/false, kOuter, kInner, ArrayT, VecT, VecT>(
      mat0, mat1, mat_ofs, vec_aligned, /*add0=*/nullptr, /*add1=*/nullptr,
      out0, out1, pool);
}

static HWY_NOINLINE HWY_MAYBE_UNUSED float Dot(const float* HWY_RESTRICT a,
                                               const float* HWY_RESTRICT b,
                                               size_t size) {
  const hn::ScalableTag<float> d;
  HWY_DASSERT(size >= hn::Lanes(d));
  HWY_DASSERT(size % hn::Lanes(d) == 0);
  constexpr int kAssumptions =
      hn::Dot::kAtLeastOneVector | hn::Dot::kMultipleOfVector;
  return hn::Dot::Compute<kAssumptions>(d, a, b, size);
}

// = Dot(a, a, size), but that is not allowed due to HWY_RESTRICT.
static HWY_NOINLINE HWY_MAYBE_UNUSED float SquaredL2(
    const float* HWY_RESTRICT a, size_t size) {
  const hn::ScalableTag<float> d;
  using V = hn::Vec<decltype(d)>;
  const size_t N = hn::Lanes(d);
  HWY_DASSERT(size >= 2 * N);
  HWY_DASSERT(size % (2 * N) == 0);

  V sum0 = hn::Zero(d);
  V sum1 = hn::Zero(d);
  for (size_t i = 0; i <= size - 2 * N; i += 2 * N) {
    const V a0 = hn::LoadU(d, a + i);
    sum0 = hn::MulAdd(a0, a0, sum0);
    const V a1 = hn::LoadU(d, a + i + N);
    sum1 = hn::MulAdd(a1, a1, sum1);
  }

  return hn::ReduceSum(d, hn::Add(sum0, sum1));
}

static HWY_NOINLINE HWY_MAYBE_UNUSED void RMSNorm(
    const float* HWY_RESTRICT x, const float* HWY_RESTRICT weight,
    float* HWY_RESTRICT out, size_t size) {
  constexpr float eps = 1e-6f;
  float ss = SquaredL2(x, size);
  ss = 1.0f / sqrtf(ss / StaticCast<float>(size) + eps);
  for (size_t j = 0; j < size; j++) {
    // Note 1.0f centering here
    out[j] = (1.0f + weight[j]) * (ss * x[j]);
  }
}

static HWY_NOINLINE HWY_MAYBE_UNUSED void RMSNorm(
    const float* HWY_RESTRICT x, const hwy::bfloat16_t* HWY_RESTRICT weight,
    float* HWY_RESTRICT out, size_t size) {
  namespace hn = hwy::HWY_NAMESPACE;

  constexpr float kEps = 1e-6f;
  constexpr size_t kUnrollSize = 2;

  const hn::ScalableTag<hwy::bfloat16_t> dbf;
  const hn::Repartition<float, decltype(dbf)> df32;
  const size_t N32 = hn::Lanes(df32);

  const float ss = SquaredL2(x, size);
  const auto vss =
      hn::Set(df32, 1.0f / sqrtf(ss / StaticCast<float>(size) + kEps));

  HWY_DASSERT(size % (kUnrollSize * MaxLanes(df32)) == 0);
  for (size_t i = 0; i < size; i += kUnrollSize * N32) {
    const hn::Vec<decltype(dbf)> w16 = hn::LoadU(dbf, weight + i);
    const auto w0 = hn::PromoteLowerTo(df32, w16);
    const auto w1 = hn::PromoteUpperTo(df32, w16);
    const auto m0 = hn::Mul(vss, hn::LoadU(df32, x + i));
    const auto m1 = hn::Mul(vss, hn::LoadU(df32, x + i + N32));

    // (1+weight) * m = m + weight*m = one FMA.
    hn::StoreU(hn::MulAdd(m0, w0, m0), df32, out + i);
    hn::StoreU(hn::MulAdd(m1, w1, m1), df32, out + i + N32);
  }
}

static HWY_NOINLINE HWY_MAYBE_UNUSED void RMSNormInplace(
    const float* HWY_RESTRICT weight, float* HWY_RESTRICT inout, size_t size) {
  constexpr float eps = 1e-6f;
  float ss = SquaredL2(inout, size);
  ss = 1.0f / sqrtf(ss / StaticCast<float>(size) + eps);
  for (size_t j = 0; j < size; j++) {
    // Note 1.0f centering here
    inout[j] = (1.0f + weight[j]) * (ss * inout[j]);
  }
}

// w=bf16 -> f
static HWY_NOINLINE HWY_MAYBE_UNUSED void RMSNormInplace(
    const hwy::bfloat16_t* HWY_RESTRICT weight, float* HWY_RESTRICT inout,
    const size_t size) {
  namespace hn = hwy::HWY_NAMESPACE;
  const hn::ScalableTag<hwy::bfloat16_t> dbf;
  const hn::Repartition<float, decltype(dbf)> df32;
  using VF = hn::Vec<decltype(df32)>;
  const size_t N32 = hn::Lanes(df32);

  constexpr float eps = 1e-6f;
  const float ss = SquaredL2(inout, size);
  const VF vss =
      hn::Set(df32, 1.0f / sqrtf(ss / StaticCast<float>(size) + eps));

  HWY_DASSERT(size % (2 * MaxLanes(df32)) == 0);
  for (size_t i = 0; i < size; i += 2 * N32) {
    const hn::Vec<decltype(dbf)> w16 = hn::LoadU(dbf, weight + i);
    const VF w0 = hn::PromoteLowerTo(df32, w16);
    const VF w1 = hn::PromoteUpperTo(df32, w16);
    const VF m0 = hn::Mul(vss, hn::LoadU(df32, inout + i));
    const VF m1 = hn::Mul(vss, hn::LoadU(df32, inout + i + N32));
    // (1+weight) * m = m + weight*m = one FMA.
    hn::StoreU(hn::MulAdd(m0, w0, m0), df32, inout + i);
    hn::StoreU(hn::MulAdd(m1, w1, m1), df32, inout + i + N32);
  }
}

// f, f -> bf
// TODO(janwas): consider generic function with adapter for loading bf16/f32
static HWY_NOINLINE HWY_MAYBE_UNUSED void RMSNorm(
    const float* HWY_RESTRICT x, const float* HWY_RESTRICT weight,
    hwy::bfloat16_t* HWY_RESTRICT out, const size_t size) {
  namespace hn = hwy::HWY_NAMESPACE;
  const hn::ScalableTag<hwy::bfloat16_t> dbf;
  const hn::Repartition<float, decltype(dbf)> df32;
  using VF = hn::Vec<decltype(df32)>;
  const size_t N32 = hn::Lanes(df32);

  constexpr float eps = 1e-6f;
  const float ss = SquaredL2(x, size);
  const VF vss =
      hn::Set(df32, 1.0f / sqrtf(ss / StaticCast<float>(size) + eps));

  HWY_DASSERT(size % (2 * MaxLanes(df32)) == 0);
  for (size_t i = 0; i < size; i += 2 * N32) {
    const VF w0 = hn::LoadU(df32, weight + i);
    const VF w1 = hn::LoadU(df32, weight + i + N32);
    const VF m0 = hn::Mul(vss, hn::LoadU(df32, x + i));
    const VF m1 = hn::Mul(vss, hn::LoadU(df32, x + i + N32));
    // (1+weight) * m = m + weight*m = one FMA.
    const VF out0 = hn::MulAdd(m0, w0, m0);
    const VF out1 = hn::MulAdd(m1, w1, m1);
    hn::StoreU(hn::OrderedDemote2To(dbf, out0, out1), dbf, out + i);
  }
}

// x=f, w=bf16 -> bf16 to enable W16A16 MatVec.
static HWY_NOINLINE HWY_MAYBE_UNUSED void RMSNorm(
    const float* HWY_RESTRICT x, const hwy::bfloat16_t* HWY_RESTRICT weight,
    hwy::bfloat16_t* HWY_RESTRICT out, const size_t size) {
  namespace hn = hwy::HWY_NAMESPACE;
  const hn::ScalableTag<hwy::bfloat16_t> dbf;
  const hn::Repartition<float, decltype(dbf)> df32;
  using VF = hn::Vec<decltype(df32)>;
  const size_t N32 = hn::Lanes(df32);

  constexpr float eps = 1e-6f;
  const float ss = SquaredL2(x, size);
  const VF vss =
      hn::Set(df32, 1.0f / sqrtf(ss / StaticCast<float>(size) + eps));

  HWY_DASSERT(size % (2 * MaxLanes(df32)) == 0);
  for (size_t i = 0; i < size; i += 2 * N32) {
    const hn::Vec<decltype(dbf)> w16 = hn::LoadU(dbf, weight + i);
    const VF w0 = hn::PromoteLowerTo(df32, w16);
    const VF w1 = hn::PromoteUpperTo(df32, w16);
    const VF m0 = hn::Mul(vss, hn::LoadU(df32, x + i));
    const VF m1 = hn::Mul(vss, hn::LoadU(df32, x + i + N32));
    // (1+weight) * m = m + weight*m = one FMA.
    const VF out0 = hn::MulAdd(m0, w0, m0);
    const VF out1 = hn::MulAdd(m1, w1, m1);
    hn::StoreU(hn::OrderedDemote2To(dbf, out0, out1), dbf, out + i);
  }
}

static HWY_NOINLINE HWY_MAYBE_UNUSED void AddAbsolutePositionalEmbeddings(
    float* HWY_RESTRICT x, size_t dim_model, size_t pos) {
  const size_t num_timescales = dim_model / 2;
  const float log_timescale_increment =
      logf(10000.0f) /
      (num_timescales != 0 ? StaticCast<float>(num_timescales - 1) : 1.0f);
  for (size_t dim = 0; dim < num_timescales; ++dim) {
    const float inv_timescale =
        expf(StaticCast<float>(dim) * -log_timescale_increment);
    x[dim] += sinf(StaticCast<float>(pos) * inv_timescale);
    x[num_timescales + dim] += cosf(StaticCast<float>(pos) * inv_timescale);
  }
}

static HWY_NOINLINE HWY_MAYBE_UNUSED void Rope(float* HWY_RESTRICT x,
                                               size_t dim_qkv, size_t pos) {
  HWY_DASSERT(dim_qkv % 2 == 0);
  const size_t half_dim_qkv = dim_qkv / 2;
  for (size_t dim = 0; dim < half_dim_qkv; ++dim) {
    const float freq_exponents =
        StaticCast<float>(2 * dim) / StaticCast<float>(dim_qkv);
    // Replacing with expf(ln(1E4) * freq_exponents) changes results noticeably.
    const float timescale = powf(10000.0f, freq_exponents);
    const float theta = StaticCast<float>(pos) / timescale;
    const float cos_val = cosf(theta);
    const float sin_val = sinf(theta);
    const float x0 = x[dim];
    const float x1 = x[dim + half_dim_qkv];
    x[dim] = x0 * cos_val - x1 * sin_val;
    x[dim + half_dim_qkv] = x0 * sin_val + x1 * cos_val;
  }
}

static HWY_NOINLINE HWY_MAYBE_UNUSED void RopeAndMulBy(const float mul,
                                                       float* HWY_RESTRICT x,
                                                       size_t dim_qkv,
                                                       size_t pos) {
  HWY_DASSERT(dim_qkv % 2 == 0);
  const size_t half_dim_qkv = dim_qkv / 2;
  for (size_t dim = 0; dim < half_dim_qkv; ++dim) {
    const float freq_exponents =
        StaticCast<float>(2 * dim) / StaticCast<float>(dim_qkv);
    // Replacing with expf(ln(1E4) * freq_exponents) changes results noticeably.
    const float timescale = powf(10000.0f, freq_exponents);
    const float theta = StaticCast<float>(pos) / timescale;
    const float cos_val = cosf(theta);
    const float sin_val = sinf(theta);
    const float x0 = x[dim];
    const float x1 = x[dim + half_dim_qkv];
    x[dim] = mul * (x0 * cos_val - x1 * sin_val);
    x[dim + half_dim_qkv] = mul * (x0 * sin_val + x1 * cos_val);
  }
}

static HWY_NOINLINE HWY_MAYBE_UNUSED void AddFrom(
    const float* HWY_RESTRICT other, float* HWY_RESTRICT x, const size_t size) {
  namespace hn = hwy::HWY_NAMESPACE;
  using D = hn::ScalableTag<float>;
  const D d;

  hn::Transform1(d, x, size, other,
                 [](const auto d, const auto x, const auto other)
                     HWY_ATTR { return hn::Add(x, other); });
}

static HWY_NOINLINE void MulBy(const float* HWY_RESTRICT other,
                               float* HWY_RESTRICT x, const size_t size,
                               const size_t max_pos) {
  HWY_DASSERT(max_pos <= size);
  namespace hn = hwy::HWY_NAMESPACE;
  using D = hn::ScalableTag<float>;
  const D d;

  hn::Transform1(d, x, max_pos, other,
                 [](const auto d, const auto x, const auto other)
                     HWY_ATTR { return hn::Mul(x, other); });
}

static HWY_INLINE HWY_MAYBE_UNUSED void MulBy(const float* HWY_RESTRICT other,
                                              float* HWY_RESTRICT x,
                                              const size_t size) {
  return MulBy(other, x, size, size);
}

static HWY_NOINLINE void MulByConst(const float c, float* HWY_RESTRICT x,
                                    const size_t size, const size_t max_pos) {
  HWY_DASSERT(max_pos <= size);
  namespace hn = hwy::HWY_NAMESPACE;
  using D = hn::ScalableTag<float>;
  const D d;
  const auto constant = hn::Set(d, c);
  hn::Transform(d, x, max_pos,
                [&constant](const auto d, const auto x)
                    HWY_ATTR { return hn::Mul(x, constant); });
}

static HWY_INLINE HWY_MAYBE_UNUSED void MulByConst(const float c,
                                                   float* HWY_RESTRICT x,
                                                   const size_t size) {
  MulByConst(c, x, size, size);
}

static HWY_NOINLINE void MulByConstAndAdd(const float c,
                                          const float* HWY_RESTRICT x,
                                          float* HWY_RESTRICT out,
                                          const size_t size,
                                          const size_t max_pos) {
  namespace hn = hwy::HWY_NAMESPACE;
  using D = hn::ScalableTag<float>;
  const D d;
  const auto constant = hn::Set(d, c);
  hn::Transform1(
      d, out, max_pos, x,
      [&constant](const auto d, const auto out_element, const auto x_element)
          HWY_ATTR { return hn::MulAdd(x_element, constant, out_element); });
}

static HWY_INLINE HWY_MAYBE_UNUSED void MulByConstAndAdd(
    float c, const float* HWY_RESTRICT x, float* HWY_RESTRICT out,
    size_t size) {
  MulByConstAndAdd(c, x, out, size, size);
}

static HWY_NOINLINE void Softmax(float* HWY_RESTRICT x, const size_t size,
                                 const size_t mask_pos) {
  HWY_DASSERT(size != 0);
  HWY_DASSERT(mask_pos <= size);

  namespace hn = hwy::HWY_NAMESPACE;
  using D = hn::ScalableTag<float>;
  const D d;

  const auto vmin = hn::Set(d, hwy::LowestValue<float>());
  auto vmax = vmin;
  Foreach(d, x, mask_pos, vmin,
          [&vmax](const auto d, const auto value)
              HWY_ATTR { vmax = hn::Max(vmax, value); });
  vmax = hn::MaxOfLanes(d, vmax);

  // Subtract max (avoid precision loss for large exponents) and exponentiate.
  auto sum = hn::Zero(d);
  hn::Transform(d, x, mask_pos,
                [&sum, &vmax](const auto d, const auto value) HWY_ATTR {
                  const auto out = hn::Exp(d, hn::Sub(value, vmax));
                  sum = hn::Add(sum, out);
                  return out;
                });

  // Normalize to probability distribution
  const float mul = 1.0f / hn::ReduceSum(d, sum);
  MulByConst(mul, x, size, mask_pos);
}

static HWY_INLINE HWY_MAYBE_UNUSED void Softmax(float* HWY_RESTRICT x,
                                                const size_t size) {
  Softmax(x, size, size);
}

static HWY_NOINLINE void LogitsSoftCap(const float cap, float* HWY_RESTRICT x,
                                       const size_t size,
                                       const size_t max_pos) {
  HWY_DASSERT(max_pos <= size);

  namespace hn = hwy::HWY_NAMESPACE;
  using D = hn::ScalableTag<float>;
  const D d;

  const auto vcap = hn::Set(d, cap);
  const auto vinv_cap = hn::Div(hn::Set(d, 1.0f), vcap);

  hn::Transform(d, x, size, [&vcap, &vinv_cap](D d, hn::Vec<D> v) HWY_ATTR {
    return hn::Mul(vcap, hn::Tanh(d, hn::Mul(v, vinv_cap)));
  });
}

static HWY_INLINE HWY_MAYBE_UNUSED void LogitsSoftCap(const float cap,
                                                      float* HWY_RESTRICT x,
                                                      const size_t size) {
  LogitsSoftCap(cap, x, size, size);
}

static HWY_NOINLINE HWY_MAYBE_UNUSED size_t
SampleArgmax(const float* probabilities, size_t vocab_size) {
  size_t max_index = 0;
  float max_prob = probabilities[0];
  for (size_t i = 1; i < vocab_size; ++i) {
    if (probabilities[i] > max_prob) {
      max_index = i;
      max_prob = probabilities[i];
    }
  }
  return max_index;
}

template <size_t k>
static HWY_NOINLINE HWY_MAYBE_UNUSED std::discrete_distribution<int>
create_distribution(std::array<float, k>& top_k, float temperature) {
  // re-normalize distribution
  namespace hn = hwy::HWY_NAMESPACE;
  using D = hn::ScalableTag<float>;
  const D d;

  const auto temperature_inv =
      hn::Div(hn::Set(d, 1.0f), hn::Set(d, temperature));

  hn::Transform(d, top_k.data(), top_k.size(),
                [&temperature_inv](D d, hn::Vec<D> v) HWY_ATTR {
                  return hn::Exp(d, hn::Mul(hn::Log(d, v), temperature_inv));
                });

  return std::discrete_distribution<int>(std::begin(top_k), std::end(top_k));
}

template <size_t k, typename TAcceptToken>
static HWY_NOINLINE HWY_MAYBE_UNUSED int SampleTopK(
    const float* HWY_RESTRICT probabilities, size_t vocab_size,
    std::mt19937& gen, float temperature, TAcceptToken& accept_token) {
  static_assert(k != 0, "");
  // TODO: Optimize, potentially using new VQSort PartialSort.
  std::array<float, k> top_k{};  // sorted from highest [0], to lowest [k-1]
  std::array<int, k> indices{};
  for (size_t i = 0; i < vocab_size; ++i) {
    if (probabilities[i] < top_k[k - 1] && accept_token(StaticCast<int>(i))) {
      continue;
    }
    for (size_t j = 0; j < k; ++j) {
      if (probabilities[i] > top_k[j] && accept_token(StaticCast<int>(i))) {
        // shift elements by 1, insert the new value, move on to next value
        for (size_t idx = k - 1; idx > j; --idx) {
          top_k[idx] = top_k[idx - 1];
          indices[idx] = indices[idx - 1];
        }
        top_k[j] = probabilities[i];
        indices[j] = StaticCast<int>(i);
        break;
      }
    }
  }
  return indices[create_distribution<k>(top_k, temperature)(gen)];
}

// NOLINTNEXTLINE(google-readability-namespace-comments)
}  // namespace HWY_NAMESPACE
}  // namespace gcpp
HWY_AFTER_NAMESPACE();

#endif  // NOLINT<|MERGE_RESOLUTION|>--- conflicted
+++ resolved
@@ -140,12 +140,6 @@
   PROFILER_ZONE("MatVecAddLoop");
   const hn::ScalableTag<float> df;
 
-  // Sanity check: we can write without race conditions.
-  if (HWY_IS_TSAN) {
-    even_odd[0] = hwy::ConvertScalarTo<float>(vec_aligned[0]);
-    even_odd[kInner - 1] = -even_odd[0];
-  }
-
   for (size_t idx_row = 0; idx_row < kOuter; ++idx_row) {
     const size_t row_ofs = mat_ofs + idx_row * kInner;
     if constexpr (kAdd) {
@@ -157,8 +151,6 @@
   }
 }
 
-<<<<<<< HEAD
-
 #if !defined(HWY_NATIVE_DOT_BF16) || !HWY_NATIVE_DOT_BF16
 template <bool kAdd, size_t kOuter, size_t kInner, typename VecT, typename AddT,
           size_t kCapacity>
@@ -166,42 +158,39 @@
     const CompressedArray<hwy::bfloat16_t, kCapacity>& mat,
     const size_t mat_ofs,
     const VecT* HWY_RESTRICT vec_aligned,
-    const AddT* HWY_RESTRICT add,
+    const AddT* HWY_RESTRICT add, float* HWY_RESTRICT even_odd,
     float* HWY_RESTRICT out) {
   PROFILER_ZONE("MatVecAddLoop");
 
+  // Sanity check: we can write without race conditions.
+  if (HWY_IS_TSAN) {
+    even_odd[0] = hwy::ConvertScalarTo<float>(vec_aligned[0]);
+    even_odd[kInner - 1] = -even_odd[0];
+  }
+
   const hn::ScalableTag<float> df;
-
-  const auto vec_dequant = hwy::AllocateAligned<float>(kInner);
-  ToEvenOddF32(vec_aligned, kInner, vec_dequant.get());
-
+  ToEvenOddF32(vec_aligned, kInner, even_odd);
   for (size_t idx_row = 0; idx_row < kOuter; ++idx_row) {
     const size_t row_ofs = mat_ofs + idx_row * kInner;
     if constexpr (kAdd) {
       out[idx_row] = hwy::ConvertScalarTo<float>(add[idx_row]) +
-                     Dot<true>(df, mat, row_ofs, vec_dequant.get(), kInner);
+                     Dot<true>(df, mat, row_ofs, even_odd, kInner);
     } else {
-      out[idx_row] = Dot<true>(df, mat, row_ofs, vec_dequant.get(), kInner);
+      out[idx_row] = Dot<true>(df, mat, row_ofs, even_odd, kInner);
     }
   }
 }
 #endif
 
-=======
 // even_odd is precomputed for the current thread.
->>>>>>> 12fb2f05
 template <size_t kOuter, size_t kInner, typename ArrayT, typename VecT>
 HWY_INLINE void MatVecLoop(const ArrayT& mat, const size_t mat_ofs,
                            const VecT* HWY_RESTRICT vec_aligned,
                            float* HWY_RESTRICT even_odd,
                            float* HWY_RESTRICT out) {
-<<<<<<< HEAD
-  MatVecAddLoop<false, kOuter, kInner>(
-      mat, mat_ofs, vec_aligned, /*add=*/static_cast<VecT*>(nullptr), out);
-=======
-  MatVecAddLoop</*kAdd=*/false, kOuter, kInner, ArrayT, VecT, VecT>(
-      mat, mat_ofs, vec_aligned, /*add=*/nullptr, even_odd, out);
->>>>>>> 12fb2f05
+  MatVecAddLoop</*kAdd=*/false, kOuter, kInner>(
+      mat, mat_ofs, vec_aligned, /*add=*/static_cast<VecT*>(nullptr), even_odd,
+      out);
 }
 
 // Simple version without tiling nor threading, but two offsets/outputs.
@@ -325,10 +314,20 @@
 HWY_INLINE void MatVecAddInner(const ArrayT& mat, const size_t mat_ofs,
                                const VecT* HWY_RESTRICT const vec_aligned,
                                const AddT* HWY_RESTRICT const add,
+                               float* HWY_RESTRICT even_odd,
                                float* HWY_RESTRICT out, hwy::ThreadPool& pool) {
   const hn::ScalableTag<float> df;
   constexpr size_t kRowsPerStrip = RowsPerStrip<kOuter>();
   constexpr size_t kNumStrips = kOuter / kRowsPerStrip;
+
+  // Sanity check: each thread can write without race conditions.
+  if (HWY_IS_TSAN) {
+    pool.Run(
+        0, pool.NumWorkers(), [even_odd](uint64_t /*task*/, size_t thread) {
+          even_odd[thread * kInner] = -static_cast<float>(thread);
+          even_odd[thread * kInner + kInner - 1] = static_cast<float>(thread);
+        });
+  }
 
   // For each entire strip.
   pool.Run(0, kNumStrips, [&](const uint64_t strip, size_t thread) HWY_ATTR {
@@ -352,79 +351,44 @@
 
 // Stores dot products of rows with `vec_aligned` + add the values from `add`
 // (if kAdd), then stores them to `out`.
-// `even_odd` has kInner elements for each thread.
+//
 template <bool kAdd, size_t kOuter, size_t kInner, typename ArrayT,
           typename VecT, typename AddT>
 HWY_INLINE void MatVecAdd(const ArrayT& mat, const size_t mat_ofs,
                           const VecT* HWY_RESTRICT const vec_aligned,
                           const AddT* HWY_RESTRICT const add,
-                          float* HWY_RESTRICT even_odd, float* HWY_RESTRICT out,
-                          hwy::ThreadPool& pool) {
+                          float* HWY_RESTRICT even_odd,
+                          float* HWY_RESTRICT out, hwy::ThreadPool& pool) {
   PROFILER_ZONE("MatVecAdd");
 
   const hn::ScalableTag<float> df;
   constexpr size_t kRowsPerStrip = RowsPerStrip<kOuter>();
   constexpr size_t kNumStrips = kOuter / kRowsPerStrip;
 
-<<<<<<< HEAD
   #if !defined(HWY_NATIVE_DOT_BF16) || !HWY_NATIVE_DOT_BF16
   if constexpr (
     CompressTraits<typename ArrayT::value_type>::kSupportsEvenOdd
     && hwy::IsSameEither<VecT, float, hwy::bfloat16_t>()
   ) {
-    const auto vec_dequant = hwy::AllocateAligned<float>(kInner);
-    ToEvenOddF32(vec_aligned, kInner, vec_dequant.get());
+    ToEvenOddF32(vec_aligned, kInner, even_odd);
     detail::MatVecAddInner<true, kAdd, kOuter, kInner>(
-      mat, mat_ofs, vec_dequant.get(), add, out, pool);
+      mat, mat_ofs, even_odd, add, even_odd, out, pool);
     return;
-=======
-  // Sanity check: each thread can write without race conditions.
-  if (HWY_IS_TSAN) {
-    pool.Run(
-        0, pool.NumWorkers(), [even_odd](uint64_t /*task*/, size_t thread) {
-          even_odd[thread * kInner] = -static_cast<float>(thread);
-          even_odd[thread * kInner + kInner - 1] = static_cast<float>(thread);
-        });
-  }
-
-  // For each entire strip.
-  pool.Run(0, kNumStrips, [&](const uint64_t strip, size_t thread) HWY_ATTR {
-    PROFILER_ZONE("MatVec.lambda");
-    const size_t r0 = strip * kRowsPerStrip;
-    detail::FullDotProductsForStrip<kAdd>(df, mat, mat_ofs, kInner, r0,
-                                          kRowsPerStrip, vec_aligned, add,
-                                          out + r0);
-  });
-
-  // Remaining rows
-  const size_t r0 = kNumStrips * kRowsPerStrip;
-  if (r0 < kOuter) {
-    PROFILER_ZONE("MatVec remainder");
-    const size_t num_rows = kOuter - r0;
-    detail::FullDotProductsForStrip<kAdd>(df, mat, mat_ofs, kInner, r0,
-                                          num_rows, vec_aligned, add, out + r0);
->>>>>>> 12fb2f05
   }
   #endif
 
   detail::MatVecAddInner<false, kAdd, kOuter, kInner>(
-    mat, mat_ofs, vec_aligned, add, out, pool);
+    mat, mat_ofs, vec_aligned, add, even_odd, out, pool);
 }
 
 template <size_t kOuter, size_t kInner, typename ArrayT, typename VecT>
 HWY_INLINE void MatVec(const ArrayT& mat, const size_t mat_ofs,
                        const VecT* HWY_RESTRICT const vec_aligned,
-<<<<<<< HEAD
-                       float* HWY_RESTRICT out, hwy::ThreadPool& pool) {
-  MatVecAdd<false, kOuter, kInner>(
-      mat, mat_ofs, vec_aligned, /*add=*/static_cast<VecT*>(nullptr), out,
-      pool);
-=======
                        float* HWY_RESTRICT even_odd, float* HWY_RESTRICT out,
                        hwy::ThreadPool& pool) {
-  MatVecAdd</*kAdd=*/false, kOuter, kInner, ArrayT, VecT, VecT>(
-      mat, mat_ofs, vec_aligned, /*add=*/nullptr, even_odd, out, pool);
->>>>>>> 12fb2f05
+  MatVecAdd</*kAdd=*/false, kOuter, kInner>(
+      mat, mat_ofs, vec_aligned, /*add=*/static_cast<VecT*>(nullptr), even_odd,
+      out, pool);
 }
 
 template <class D, HWY_IF_F32_D(D)>
